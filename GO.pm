=head1 LICENSE

Copyright [1999-2015] Wellcome Trust Sanger Institute and the EMBL-European Bioinformatics Institute
Copyright [2016-2023] EMBL-European Bioinformatics Institute

Licensed under the Apache License, Version 2.0 (the "License");
you may not use this file except in compliance with the License.
You may obtain a copy of the License at

     http://www.apache.org/licenses/LICENSE-2.0

Unless required by applicable law or agreed to in writing, software
distributed under the License is distributed on an "AS IS" BASIS,
WITHOUT WARRANTIES OR CONDITIONS OF ANY KIND, either express or implied.
See the License for the specific language governing permissions and
limitations under the License.

=head1 CONTACT

 Ensembl <http://www.ensembl.org/info/about/contact/index.html>
    
=cut

=head1 NAME

 GO

=head1 SYNOPSIS

 mv GO.pm ~/.vep/Plugins

 # automatically fetch GFF files with GO terms and annotate input with GO terms
 # not compatible with --offline option
 ./vep -i variations.vcf --plugin GO
 
 # set directory used to write and read GFF files with GO terms
 ./vep -i variations.vcf --plugin GO,dir=${HOME}/go_terms

 # annotate input with GO terms from custom GFF file
 ./vep -i variations.vcf --plugin GO,file=${HOME}/custom_go_terms.gff.gz

 # annotate input based on gene identifiers instead of transcripts/translations
 ./vep -i variations.vcf --plugin GO,gene=1

 # use remote connection (available for compatibility purposes)
 ./vep -i variations.vcf --plugin GO,remote

=head1 DESCRIPTION

 A VEP plugin that retrieves Gene Ontology (GO) terms associated with
 transcripts (e.g. GRCh38) or their translations (e.g. GRCh37) using custom
 GFF annotation containing GO terms.

 The custom GFF files are automatically created if the input file do not exist
 by querying the Ensembl core database, according to database version, species
 and assembly used in VEP. Note that automatic retrieval fails if using the
 --offline option.

 The GFF files containing the GO terms are saved to and loaded from the working
 directory by default. To change this, provide a directory path as an argument:
 
   --plugin GO,dir=${HOME}/go_terms

 If your GFF file has a custom name, please provide the filename directly:

   --plugin GO,file=${HOME}/custom_go_terms.gff.gz
 
 The GO terms can also be fetched by gene match (either gene Ensembl ID or
 gene symbol) instead:

   --plugin GO,match=gene
   --plugin GO,match=gene_symbol
 
 To create/use a custom GFF file, these programs must be installed in your path:
   * The GNU zgrep and GNU sort commands to create the GFF file.
   * The tabix and bgzip utilities to create and read the GFF file: check
     https://github.com/samtools/htslib.git for installation instructions.

 Alternatively, for compatibility purposes, the plugin allows to use a remote
 connection to the Ensembl API by using "remote" as a parameter. This method
 retrieves GO terms one by one at both the transcript and translation level.
 This is not compatible with any other parameters:

   --plugin GO,remote

=cut

package GO;

use strict;
use warnings;

use Bio::EnsEMBL::Variation::Utils::BaseVepTabixPlugin;

use base qw(Bio::EnsEMBL::Variation::Utils::BaseVepTabixPlugin);

sub new {
  my $class = shift;
  
  my $self = $class->SUPER::new(@_);
  my $config = $self->{config};
  my $reg = $config->{reg};
  $reg = 'Bio::EnsEMBL::Registry';
  
  # Check if parameter "remote" is provided to revert to old GO.pm functionality
  $self->{use_remote} = grep($_ eq "remote", @{$self->{params}});
  
  # Check if the tabix command is available
  if ( !$self->{use_remote} and !`which tabix 2>&1` =~ /tabix$/ ) {
    die "ERROR: command tabix not found in your path\n" if $self->{config}{offline};
    
    # Use remote connection if online and if the tabix command is not available
    warn "WARNING: command tabix not found in your path so 'remote' was enabled\n";
    $self->{use_remote} = 1;
  }
  
  die "ERROR: cannot run 'remote' in offline mode\n" if ( $self->{use_remote} and $self->{config}{offline} );
  
  if ( !$self->{use_remote} ) {
    # Read GO terms from GFF file -- based on Phenotypes.pm

    my ($file, $dir, $match);
    my $param_hash = $self->params_to_hash();
    if (%$param_hash) {
      $file  = $param_hash->{file};
      $dir   = $param_hash->{dir};
      $match = $param_hash->{match};

      my @modes = ('transcript', 'translation', 'gene', 'gene_symbol');
      die "match argument $match is not valid -- available options are: " .
        join(", ", @modes) . "\n" if defined $match and !grep(/^$match$/, @modes);
    } elsif ( @{ $self->{params} } ) {
      $dir   = $self->{params}->[0];
    }
    $match ||= "transcript";
    $self->{match} = $match;

    if (defined $dir) {
      $dir =~ s/\/?$/\//; # ensure path ends with slash
      die "ERROR: directory $dir not found\n" unless -e -d $dir;
    }
    $dir  ||= "";
    $file ||= $self->_prepare_filename($reg);

    # Create GFF file with GO terms from database if file does not exist
    $file = $dir . $file;
    $self->_generate_gff($file) unless (-e $file || -e $file.'.lock');

    print "### GO plugin: Retrieving GO terms from $file\n" unless $config->{quiet};
    $self->add_file($file);
    $self->get_user_params();
  } else {
    # Revert to old GO.pm functionality -- based on Conservation.pm
    print "### GO plugin: Retrieving GO terms from Ensembl API\n" unless $config->{quiet};
        
    if(!defined($self->{config}->{sa})) {
      my $species = $config->{species};
      $reg->load_registry_from_db(
        -host       => $config->{host},
        -user       => $config->{user},
        -pass       => $config->{password},
        -port       => $config->{port},
        -db_version => $config->{db_version},
        -species    => $species =~ /^[a-z]+\_[a-z]+/i ? $species : undef,
        -verbose    => $config->{verbose},
        -no_cache   => $config->{no_slice_cache},
      );
    }
  }
  return $self;
}

sub version {
  return 111;
}

sub feature_types {
  return ['Transcript'];
}

sub get_header_info {
  my $self = shift;

  my $description = "GO terms associated with transcript or protein product";
  if ($self->{use_remote}) {
    $description .= " ('remote' mode)";
  } elsif ($self->{match} =~ /gene/) {
    $description .= sprintf(" ('%s' mode)", $self->{match});
  }
  return { 'GO' => $description};
}

sub run {
  my ($self, $tva) = @_;
  if ($self->{use_remote}) {
    # Remote connection to database
    return $self->_remote_run($tva);
  } else {
    # Match data from GFF file
    my $tr            = $tva->transcript;
    my $seqname       = $tr->{slice}->{seq_region_name};
    my $start         = $tr->{start};
    my $end           = $tr->{end};

    my $id;
    if ($self->{match} eq 'gene') {
      $id = $tr->{_gene_stable_id};
    } elsif ($self->{match} eq 'gene_symbol') {
      $id = $tr->{_gene_symbol};
    } else {
      $id = $tr->{stable_id};
    }

    my @data = @{$self->get_data($seqname, $start, $end)};
    foreach (@data) {
      return $_->{result} if $_->{id} eq $id;
    }
  }
  return {};
}

sub parse_data {
  my ($self, $line) = @_;
  my ($seqname, $source, $feature, $start, $end, $score, $strand, $frame, $attributes) = split /\t/, $line;

  # Parse ID and GO terms from attributes column
  my $id = undef;
  my $go = undef;
  foreach my $pair(split /;/, $attributes) {
    my ($key, $value) = split /\=/, $pair;
    next unless defined($key) and defined($value);
    if ($key eq "ID") {
      $id = $value;
    } elsif ($key eq "Ontology_term") {
      $go = $value;
    }
  }

  my $res;
  my @go_terms = split(",", $go);
  if ($self->{config}->{output_format} eq 'json' || $self->{config}->{rest}) {
    # Group results for JSON and REST
    my @go_terms_json = ();
    for (@go_terms) {
      my @items = split(":", $_);
      push @go_terms_json, {
        go_term => $items[0] . ":" . $items[1],
        description => $items[2]
      };
    }
    $res = \@go_terms_json;
  } else {
    $res = \@go_terms;
  }
  
  return {
    seqname => $seqname,
    start => $start,
    end => $end,
    id => $id,
    result => {
      GO => $res
    }
  };
}

sub get_start {
  return $_[1]->{start};
}

sub get_end {
  return $_[1]->{end};
}

sub _prepare_filename {
  my ($self, $reg) = @_;
  my $config = $self->{config};
  my $match  = $self->{match};

  # Prepare file name based on species, database version and assembly
  my $pkg      = __PACKAGE__.'.pm';
  my $species  = $config->{species};
  my $version  = $config->{db_version} || $reg->software_version;
  my @basename = ($pkg, $species, $version);

  if( $species eq 'homo_sapiens' || $species eq 'human'){
    my $assembly = $config->{assembly} || $config->{human_assembly};
    die "specify assembly using --assembly [assembly]\n" unless defined $assembly;
    push @basename, $assembly if defined $assembly;
  }
  push @basename, $match if $match =~ 'gene';
  return join("_", @basename) . ".gff.gz";
}

sub _generate_gff {
  my ($self, $file) = @_;
  my $match = $self->{match};

  my $config = $self->{config};
  die("ERROR: Cannot create GFF file in offline mode\n") if $config->{offline};
  die("ERROR: Cannot create GFF file in REST mode\n") if $config->{rest};
  
  # test bgzip
  die "ERROR: bgzip does not seem to be in your path\n" unless `which bgzip 2>&1` =~ /bgzip$/;

  print "### GO plugin: Creating $file from database\n" unless($config->{quiet});
  
  print "### GO plugin: Querying Ensembl core database ('$match' match)\n"
    unless $config->{quiet};
  my $species = $config->{species};
  my $ta = $self->{config}->{reg}->get_adaptor($species, 'Core', 'Transcript');
  die ("ERROR: Ensembl core database not available\n") unless defined $ta;

  # Check whether GO terms are set at transcript or translation level
  my $id = _get_GO_terms_id( $ta );
  my $join_translation_table = _starts_with($id, "translation") ?
    "JOIN translation ON translation.transcript_id = transcript.transcript_id" : "";

  my $feature;
  my $join_gene_table;
  my $select_col;
  if ($match eq 'gene') {
    $feature = 'gene';
    $select_col = 'gene.stable_id';
    $join_gene_table = "JOIN gene ON gene.gene_id = transcript.gene_id";
  } elsif ($match eq 'gene_symbol') {
    $feature = 'gene';
    $select_col = 'gs.display_label';

    my $hgnc_id = _get_HGNC_id( $ta );
    $join_gene_table = qq/
      JOIN gene ON gene.gene_id = transcript.gene_id
      JOIN (
        SELECT stable_id, display_label FROM gene
        JOIN object_xref ox2 ON gene.gene_id = ox2.ensembl_id
        JOIN xref x2 ON ox2.xref_id = x2.xref_id AND x2.external_db_id = $hgnc_id
      ) AS gs ON gs.stable_id = gene.stable_id
    /;
  } else {
    $feature = 'transcript';
    $select_col = 'transcript.stable_id';
    $join_gene_table = '';
  }
  my $Feature = ucfirst $feature;

  # Query database for each GO term and its description per transcript
  my @query = qq/
    SELECT DISTINCT
      sr.name AS seqname,
      REPLACE(db.db_name, " ", "_") AS source,
      "$Feature" AS feature,
      $feature.seq_region_start AS start,
      $feature.seq_region_end AS end,
      '.' AS score,
      IF($feature.seq_region_strand = 1, '+', '-') AS strand, 
      '.' AS frame,
      $select_col,
      x.display_label AS go_term,
      x.description AS go_term_description
      
    FROM transcript
    $join_translation_table
    JOIN object_xref ox ON $id = ox.ensembl_id
    JOIN xref x ON ox.xref_id = x.xref_id
    JOIN seq_region sr ON transcript.seq_region_id = sr.seq_region_id
    JOIN external_db db ON x.external_db_id = db.external_db_id
    $join_gene_table
    WHERE db.db_name = "GO" AND x.dbprimary_acc LIKE "GO:%"
    # the following order is a major downstream assumption
    ORDER BY $select_col, x.display_label
  /;
  my $sth = $ta->db->dbc->prepare(@query, { mysql_use_result => 1});
  $sth->execute();

  # Append all GO terms from the same feature and write to file
  print "### GO plugin: Writing to file\n" unless $config->{quiet};
  my $file_tmp = _write_GO_terms_to_file($sth, $file);
  $sth->finish();
  
  print "### GO plugin: Sorting file\n" unless $config->{quiet};
  system("(zgrep '^#' $file_tmp; LC_ALL=C zgrep -v '^#' $file_tmp | sort -k1,1 -k4,4n ) | bgzip -c > $file") and die("ERROR: sort failed\n");
  unlink($file_tmp);

  print "### GO plugin: Creating tabix index\n" unless $config->{quiet};
  system "tabix -p gff $file" and die "ERROR: tabix index creation failed\n";

  print "### GO plugin: GFF file ready!\n" unless $config->{quiet};
  return 1;
}

sub _starts_with {
  my ($string, $prefix) = @_;
  return rindex($string, $prefix, 0) == 0;
}

sub _get_HGNC_id {
  my ($ta) = @_;
  my @query = "SELECT external_db_id FROM external_db WHERE db_name = 'HGNC'";
  my $sth = $ta->db->dbc->prepare(@query, { mysql_use_result => 1});
  $sth->execute();
  my $id = @{$sth->fetchrow_arrayref}[0];
  $sth->finish();
  return $id;
}

sub _get_GO_terms_id {
  my ($ta) = @_;
  
  my @query = qq{
    SELECT ox.ensembl_object_type
    FROM ontology_xref go
    LEFT JOIN object_xref ox ON go.object_xref_id = ox.object_xref_id
    LIMIT 1;
  };
  my $sth = $ta->db->dbc->prepare(@query, { mysql_use_result => 1});
  $sth->execute();
  my $type = lc( @{$sth->fetchrow_arrayref}[0] );
  $sth->finish();
  return "$type.$type\_id";
}

sub _write_GO_terms_to_file {
  my ($sth, $file) = @_;
  my $file_tmp = $file.".tmp";
  
  # Open lock
  my $lock = "$file\.lock";
  open LOCK, ">$lock" or
    die "ERROR: $file not found and cannot write to lock file $lock\n";
  print LOCK "1\n";
  close LOCK;

  open OUT, " | bgzip -c > $file_tmp" or die "ERROR: cannot write to file $file_tmp\n";
  print OUT "##gff-version 1.10\n"; # GFF file header

<<<<<<< HEAD
  # For a single feature, append all of its GO terms to $info;
  # when there is a new feature, write $info to file and repeat
  my $info;
  my $previous_feature = "";
  while(my $row = $sth->fetchrow_arrayref()) {
    my ($id, $go_term, $description) = splice(@$row, -3);
=======
  # For a single transcript, append all of its GO terms to $transcript_info;
  # when there is a new transcript, write $transcript_info to file and repeat
  my $transcript_info;
  my $previous_transcript = "";
  while(my $line = $sth->fetchrow_arrayref()) {
    my $row = [ @$line ];
    my ($transcript_id, $go_term, $description) = splice(@$row, -3);
>>>>>>> cbb07433

    if ($id ne $previous_feature) {
      # If not the same feature, write previous feature info to file
      print OUT $info."\n" if defined($info);

      # Set this new feture info
      $previous_feature = $id;
      $row = join("\t", map {defined($_) ? $_ : '.'} @$row);
      $info = $row."\tID=$id;Ontology_term=";
    } else {
      # Append comma before appending another GO term
      $info .= ","
    }

    if ( defined($description) ) {
      $description =~ s/ /_/g; # Replace spaces with underscores

      $description =~ s/,_/_-_/g; # Avoid commas followed by an underscore, e.g.:
      # GO:0045892:negative_regulation_of_transcription,_DNA-templated

      $description =~ s/,/-/g; # Avoid commas in other situtations, e.g.:
      # GO:0016316:phosphatidylinositol-3,4-bisphosphate_4-phosphatase_activity
    } else {
      $description = "";
    }

    # Append GO term and its description
    $info .= "$go_term:$description";
  }
  # Write info of last feature to file
  print OUT $info."\n" if defined($info);

  close OUT;
  unlink($lock);
  return $file_tmp;
}

sub _remote_run {
  my ($self, $tva) = @_;
  
  my $tr = $tva->transcript;
  return {} unless defined($tr);
  
  # Get GO terms at transcript and translation levels
  my $entries = $tr->get_all_DBLinks('GO');

  # Format ID and description of GO terms (and ignore duplicates)
  my @go_terms = _uniq( map {$_->display_id.':'.$_->description} @$entries );
  my $string = join(",", @go_terms);
  $string =~ s/\s+/\_/g;
  
  # Avoid returning empty GO terms
  return $string eq "" ? {} : { GO => $string };
}

sub _uniq {
  my %seen;
  grep !$seen{$_}++, @_;
}

1;<|MERGE_RESOLUTION|>--- conflicted
+++ resolved
@@ -433,22 +433,13 @@
   open OUT, " | bgzip -c > $file_tmp" or die "ERROR: cannot write to file $file_tmp\n";
   print OUT "##gff-version 1.10\n"; # GFF file header
 
-<<<<<<< HEAD
   # For a single feature, append all of its GO terms to $info;
   # when there is a new feature, write $info to file and repeat
   my $info;
   my $previous_feature = "";
-  while(my $row = $sth->fetchrow_arrayref()) {
-    my ($id, $go_term, $description) = splice(@$row, -3);
-=======
-  # For a single transcript, append all of its GO terms to $transcript_info;
-  # when there is a new transcript, write $transcript_info to file and repeat
-  my $transcript_info;
-  my $previous_transcript = "";
   while(my $line = $sth->fetchrow_arrayref()) {
     my $row = [ @$line ];
-    my ($transcript_id, $go_term, $description) = splice(@$row, -3);
->>>>>>> cbb07433
+    my ($id, $go_term, $description) = splice(@$row, -3);
 
     if ($id ne $previous_feature) {
       # If not the same feature, write previous feature info to file
