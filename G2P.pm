--- conflicted
+++ resolved
@@ -735,7 +735,6 @@
   if (! defined $pass_gene_overlap_filter && ! defined $self->{user_params}->{filter_by_gene_symbol}) {
     my @gene_hgnc = split /:/, $transcript->{_gene_hgnc_id} if (defined $transcript->{_gene_hgnc_id});
     my $hgnc_id = $gene_hgnc[1] if (@gene_hgnc);
-<<<<<<< HEAD
     my $gene_id = $hgnc_id if (defined $hgnc_id);
     foreach my $id (keys $self->{hgnc_mapping}) {
       if ( $gene_id == $id) {
@@ -745,21 +744,6 @@
           if (defined $gene_data->{'allelic requirement'} && scalar @{$gene_data->{'allelic requirement'}}) {
             foreach my $ar (@{$gene_data->{'allelic requirement'}}) {
               $self->{ar}->{$gene_stable_id}->{$ar} = 1;
-=======
-    foreach my $gene_id ($hgnc_id){
-      foreach my $id (keys $self->{hgnc_mapping}) {
-        if ( defined($gene_id) && $gene_id == $id) {
-          my $gene_symbol = $self->{hgnc_mapping}{$id};
-          my $gene_data = $self->gene_data($gene_symbol) if defined ($gene_symbol);
-          if (defined $gene_data) {
-            if (defined $gene_data->{'allelic requirement'} && scalar @{$gene_data->{'allelic requirement'}}) {
-              foreach my $ar (@{$gene_data->{'allelic requirement'}}) {
-                $self->{ar}->{$gene_stable_id}->{$ar} = 1;
-              }
-              # this is for the log data, G2P gene data is called in the write report 
-              # added in the write_report method also 
-              $self->write_report('G2P_gene_data', $gene_stable_id, $gene_data, $gene_data->{'gene_xrefs'}, $gene_data->{'HGNC'}, $gene_data->{'confidence_category'}, $gene_data->{'confidence_value'} );
->>>>>>> 67e5c7dd
             }
             $self->write_report('G2P_gene_data', $gene_stable_id, $gene_data, $gene_data->{'gene_xrefs'}, $gene_data->{'HGNC'} );
           }
