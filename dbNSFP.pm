--- conflicted
+++ resolved
@@ -141,15 +141,10 @@
   my $version;
   if ($file =~ /2\.9/) {
     $version = '2.9';
-<<<<<<< HEAD
-  } elsif ($file =~ /4\.0/) {
-    $version = '4.0';
-=======
   } elsif ($file =~ /4\.0b1/) {
     $version = '4.0.1';
   } elsif ($file =~ /4\.0b2/) {
     $version = '4.0.2';
->>>>>>> 063986e0
   } elsif ($file =~ /3\./) {
     $version = 3;
   } else {
@@ -316,11 +311,7 @@
     } else {
       if (exists $tmp_data->{'pos(1-based)'}) {
         $pos = $tmp_data->{'pos(1-based)'}
-<<<<<<< HEAD
-      } elsif (exists $tmp_data->{'pos(1-coor)'} && $self->{dbNSFP_version} eq '4.0' ) {
-=======
       } elsif (exists $tmp_data->{'pos(1-coor)'} && $self->{dbNSFP_version} eq '4.0.1' ) {
->>>>>>> 063986e0
         $pos = $tmp_data->{'pos(1-coor)'};
       } else {
         die "dbNSFP file does not contain required column pos(1-based) to use with GRCh38 or pos(1-coor) for dbNSFP version 4.0";
